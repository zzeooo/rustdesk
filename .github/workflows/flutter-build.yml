--- conflicted
+++ resolved
@@ -322,7 +322,7 @@
 
   build-for-macOS-arm64-selfhost:
     # use build-for-macOS instead
-    if: false
+    if: true
     runs-on: [self-hosted, macOS, ARM64]
     steps:
       - name: Export GitHub Actions cache environment variables
@@ -1155,8 +1155,7 @@
           path: target/release/liblibrustdesk.so
 
   build-rustdesk-sciter-arm:
-    if: ${{ inputs.upload-artifact }}
-<<<<<<< HEAD
+    if: ${{ false }}
     needs: [generate-bridge-linux]
     name: build-rust-lib ${{ matrix.job.target }} (${{ matrix.job.os }}) [${{ matrix.job.extra-build-features }}]
     runs-on: [self-hosted, Linux, ARM64]
@@ -1367,8 +1366,6 @@
   build-rustdesk-sciter-arm:
     if: ${{ false }}
     name: build-rustdesk(sciter) ${{ matrix.job.target }} (${{ matrix.job.os }}) [${{ matrix.job.extra-build-features }}]
-=======
->>>>>>> df8f7857
     runs-on: [self-hosted, Linux, ARM64]
     name: build-rustdesk-sciter-arm ${{ matrix.job.target }}
     strategy:
