--- conflicted
+++ resolved
@@ -600,12 +600,8 @@
         ("share_warning_tip", "Iepriekš minētie lauki ir koplietoti un redzami citiem."),
         ("Everyone", "Visi"),
         ("ab_web_console_tip", "Vairāk par tīmekļa konsoli"),
-<<<<<<< HEAD
-        ("allow-only-conn-window-open-tip", ""),
+        ("allow-only-conn-window-open-tip", "Atļaut savienojumu tikai tad, ja ir atvērts RustDesk logs"),
         ("Follow remote cursor", ""),
-        ("Follow remote window focus", ""),
-=======
-        ("allow-only-conn-window-open-tip", "Atļaut savienojumu tikai tad, ja ir atvērts RustDesk logs"),
->>>>>>> bdf8bbe2
+        ("Follow remote window focus", ""
     ].iter().cloned().collect();
 }