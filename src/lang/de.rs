lazy_static::lazy_static! {
pub static ref T: std::collections::HashMap<&'static str, &'static str> =
    [
        ("Status", "Status"),
        ("Your Desktop", "Ihr Desktop"),
        ("desk_tip", "Mit dieser ID und diesem Passwort können Sie auf Ihren Desktop zugreifen."),
        ("Password", "Passwort"),
        ("Ready", "Bereit"),
        ("Established", "Verbunden"),
        ("connecting_status", "Verbinden mit dem RustDesk-Netzwerk..."),
        ("Enable Service", "Verbindungsserver aktivieren"),
        ("Start Service", "Starte Vermittlungsdienst"),
        ("Service is running", "Vermittlungsdienst aktiv"),
        ("Service is not running", "Vermittlungsdienst deaktiviert"),
        ("not_ready_status", "Nicht bereit. Bitte überprüfen Sie Ihre Verbindung"),
        ("Control Remote Desktop", "Entfernten PC steuern"),
        ("Transfer File", "Datei übertragen"),
        ("Connect", "Verbinden"),
        ("Recent Sessions", "Letzte Sitzungen"),
        ("Address Book", "Adressbuch"),
        ("Confirmation", "Bestätigung"),
        ("TCP Tunneling", "TCP Tunneln"),
        ("Remove", "Entfernen"),
        ("Refresh random password", "Neues zufälliges Passwort"),
        ("Set your own password", "Eigenes Passwort setzen"),
        ("Enable Keyboard/Mouse", "Tastatur/Maus aktivieren"),
        ("Enable Clipboard", "Zwischenablage aktivieren"),
        ("Enable File Transfer", "Dateiübertragung aktivieren"),
        ("Enable TCP Tunneling", "TCP-Tunneln aktivieren"),
        ("IP Whitelisting", "IP-Whitelist"),
        ("ID/Relay Server", "ID/Vermittlungsserver"),
        ("Stop service", "Vermittlungsdienst deaktivieren"),
        ("Change ID", "ID ändern"),
        ("Website", "Webseite"),
        ("About", "Über"),
        ("Mute", "Stummschalten"),
        ("Audio Input", "Audio-Eingang"),
        ("Enhancements", "Verbesserungen"),
        ("Hardware Codec", "Hardware-Codec"),
        ("Adaptive Bitrate", "Adaptive Bitrate"),
        ("ID Server", "ID Server"),
        ("Relay Server", "Vermittlungsserver"),
        ("API Server", "API-Server"),
        ("invalid_http", "Muss mit http:// oder https:// beginnen"),
        ("Invalid IP", "Ungültige IP-Adresse"),
        ("id_change_tip", "Nur die Zeichen a-z, A-Z, 0-9 und _ (Unterstrich) sind erlaubt. Der erste Buchstabe muss a-z, A-Z sein, Länge zwischen 6 und 16."),
        ("Invalid format", "Ungültiges Format"),
        ("server_not_support", "Diese Funktion wird noch nicht vom Server unterstützt"),
        ("Not available", "Nicht verfügbar"),
        ("Too frequent", "Zu häufig"),
        ("Cancel", "Abbrechen"),
        ("Skip", "Überspringen"),
        ("Close", "Schließen"),
        ("Retry", "Erneut versuchen"),
        ("OK", "OK"),
        ("Password Required", "Passwort erforderlich"),
        ("Please enter your password", "Bitte geben Sie das Passwort des entfernten PCs ein."),
        ("Remember password", "Passwort merken"),
        ("Wrong Password", "Falsches Passwort"),
        ("Do you want to enter again?", "Erneut verbinden?"),
        ("Connection Error", "Verbindungsfehler"),
        ("Error", "Fehler"),
        ("Reset by the peer", "Verbindung wurde von der Gegenstelle zurückgesetzt"),
        ("Connecting...", "Verbinden..."),
        ("Connection in progress. Please wait.", "Die Verbindung wird hergestellt. Bitte warten Sie."),
        ("Please try 1 minute later", "Bitte versuchen Sie es später erneut"),
        ("Login Error", "Anmeldefehler"),
        ("Successful", "Erfolgreich"),
        ("Connected, waiting for image...", "Verbunden, warten auf Bild..."),
        ("Name", "Name"),
        ("Type", "Typ"),
        ("Modified", "Geändert"),
        ("Size", "Größe"),
        ("Show Hidden Files", "Versteckte Dateien anzeigen"),
        ("Receive", "Empfangen"),
        ("Send", "Senden"),
        ("Refresh File", "Datei aktualisieren"),
        ("Local", "Lokal"),
        ("Remote", "Entfernt"),
        ("Remote Computer", "Entfernter Computer"),
        ("Local Computer", "Dieser Computer"),
        ("Confirm Delete", "Löschen bestätigen"),
        ("Delete", "Löschen"),
        ("Properties", "Eigenschaften"),
        ("Multi Select", "Mehrfachauswahl"),
        ("Empty Directory", "Leerer Ordner"),
        ("Not an empty directory", "Ordner nicht leer"),
        ("Are you sure you want to delete this file?", "Sind Sie sicher, dass Sie diese Datei löschen wollen?"),
        ("Are you sure you want to delete this empty directory?", "Sind Sie sicher, dass Sie diesen leeren Ordner löschen möchten?"),
        ("Are you sure you want to delete the file of this directory?", "Sind Sie sicher, dass Sie die Datei dieses Ordners löschen möchten?"),
        ("Do this for all conflicts", "Für alle Konflikte merken"),
        ("This is irreversible!", "Dies ist irreversibel!"),
        ("Deleting", "Löschen"),
        ("files", "Dateien"),
        ("Waiting", "Warten"),
        ("Finished", "Fertiggestellt"),
        ("Speed", "Geschwindigkeit"),
        ("Custom Image Quality", "Benutzerdefinierte Bildqualität"),
        ("Privacy mode", "Datenschutz-Modus"),
        ("Block user input", "Benutzereingaben blockieren"),
        ("Unblock user input", "Benutzereingaben freigeben"),
        ("Adjust Window", "Fenster anpassen"),
        ("Original", "Original"),
        ("Shrink", "Verkleinern"),
        ("Stretch", "Strecken"),
        ("Good image quality", "Schöner"),
        ("Balanced", "Ausgeglichen"),
        ("Optimize reaction time", "Schneller"),
        ("Custom", "Benutzerdefiniert"),
        ("Show remote cursor", "Entfernten Cursor anzeigen"),
        ("Show quality monitor", "Qualitätsüberwachung anzeigen"),
        ("Disable clipboard", "Zwischenablage deaktivieren"),
        ("Lock after session end", "Sperren nach Sitzungsende"),
        ("Insert", "Einfügen"),
        ("Insert Lock", "Win+L (Sperren) senden"),
        ("Refresh", "Aktualisieren"),
        ("ID does not exist", "Diese ID existiert nicht"),
        ("Failed to connect to rendezvous server", "Verbindung zum Vermittlungsserver fehlgeschlagen"),
        ("Please try later", "Bitte versuchen Sie es später erneut"),
        ("Remote desktop is offline", "Entfernter PC ist offline"),
        ("Key mismatch", "Schlüssel stimmt nicht mit Serverschlüssel überein"),
        ("Timeout", "Zeitüberschreitung"),
        ("Failed to connect to relay server", "Verbindung zum Vermittlungsserver fehlgeschlagen"),
        ("Failed to connect via rendezvous server", "Verbindung über Vermittlungsserver ist fehlgeschlagen"),
        ("Failed to connect via relay server", "Verbindung über Relay-Server ist fehlgeschlagen"),
        ("Failed to make direct connection to remote desktop", "Direkte Verbindung zum entfernten PC fehlgeschlagen"),
        ("Set Password", "Passwort festlegen"),
        ("OS Password", "Betriebssystem-Passwort"),
        ("install_tip", "Aufgrund der UAC kann RustDesk in manchen Fällen nicht ordnungsgemäß auf der Gegenseite funktionieren. Um UAC zu vermeiden, klicken Sie bitte auf die Schaltfläche unten, um RustDesk auf dem System zu installieren"),
        ("Click to upgrade", "Zum Aktualisieren anklicken"),
        ("Click to download", "Zum Herunterladen klicken"),
        ("Click to update", "Zum Aktualisieren klicken"),
        ("Configure", "Konfigurieren"),
        ("config_acc", "Um Ihren PC aus der Ferne zu steuern, müssen Sie RustDesk Zugriffsrechte erteilen."),
        ("config_screen", "Um aus der Ferne auf Ihren PC zugreifen zu können, müssen Sie RustDesk \"Bildschirm-Aufnahme\"-Berechtigung erteilen."),
        ("Installing ...", "Installiere ..."),
        ("Install", "Installieren"),
        ("Installation", "Installation"),
        ("Installation Path", "Installationspfad"),
        ("Create start menu shortcuts", "Verknüpfung im Startmenü erstellen"),
        ("Create desktop icon", "Desktop-Verknüpfung erstellen"),
        ("agreement_tip", "Durch die Installation akzeptieren Sie die Lizenzvereinbarung"),
        ("Accept and Install", "Akzeptieren und Installieren"),
        ("End-user license agreement", "Lizenzvereinbarung für Endbenutzer"),
        ("Generating ...", "Generiere..."),
        ("Your installation is lower version.", "Ihre Installation ist älter."),
        ("not_close_tcp_tip", "Schließen Sie dieses Fenster nicht, solange Sie den Tunnel benutzen."),
        ("Listening ...", "Höre..."),
        ("Remote Host", "Entfernter PC"),
        ("Remote Port", "Entfernter Port"),
        ("Action", "Aktion"),
        ("Add", "Hinzufügen"),
        ("Local Port", "Lokaler Port"),
        ("setup_server_tip", "Für eine schnellere Verbindung richten Sie bitte Ihren eigenen Verbindungsserver ein"),
        ("Too short, at least 6 characters.", "Zu kurz, mindestens 6 Zeichen."),
        ("The confirmation is not identical.", "Die Passwörter sind nicht identisch."),
        ("Permissions", "Berechtigungen"),
        ("Accept", "Akzeptieren"),
        ("Dismiss", "Ablehnen"),
        ("Disconnect", "Verbindung trennen"),
        ("Allow using keyboard and mouse", "Verwendung von Maus und Tastatur zulassen"),
        ("Allow using clipboard", "Verwendung der Zwischenablage zulassen"),
        ("Allow hearing sound", "System-Audio übertragen"),
        ("Allow file copy and paste", "Kopieren und Einfügen von Dateien zulassen"),
        ("Connected", "Verbunden"),
        ("Direct and encrypted connection", "Direkte und verschlüsselte Verbindung"),
        ("Relayed and encrypted connection", "Vermittelte und verschlüsselte Verbindung"),
        ("Direct and unencrypted connection", "Direkte und unverschlüsselte Verbindung"),
        ("Relayed and unencrypted connection", "Vermittelte und unverschlüsselte Verbindung"),
        ("Enter Remote ID", "Remote-ID eingeben"),
        ("Enter your password", "Geben Sie Ihr Passwort ein"),
        ("Logging in...", "Anmeldung..."),
        ("Enable RDP session sharing", "RDP-Sitzungsfreigabe aktivieren"),
        ("Auto Login", "Automatisch anmelden (nur gültig, wenn Sie \"Sperren nach Sitzungsende\" aktiviert haben)"),
        ("Enable Direct IP Access", "Direkten IP-Zugang aktivieren"),
        ("Rename", "Umbenennen"),
        ("Space", "Speicherplatz"),
        ("Create Desktop Shortcut", "Desktop-Verknüpfung erstellen"),
        ("Change Path", "Pfad ändern"),
        ("Create Folder", "Ordner erstellen"),
        ("Please enter the folder name", "Bitte geben Sie den Ordnernamen ein"),
        ("Fix it", "Reparieren"),
        ("Warning", "Warnung"),
        ("Login screen using Wayland is not supported", "Anmeldebildschirm wird mit Wayland nicht unterstützt"),
        ("Reboot required", "Neustart erforderlich"),
        ("Unsupported display server ", "Nicht unterstützter Display-Server"),
        ("x11 expected", "X11 erwartet"),
        ("Port", "Port"),
        ("Settings", "Einstellungen"),
        ("Username", " Benutzername"),
        ("Invalid port", "Ungültiger Port"),
        ("Closed manually by the peer", "Von der Gegenstelle manuell geschlossen"),
        ("Enable remote configuration modification", "Änderung der Konfiguration aus der Ferne zulassen"),
        ("Run without install", "Ohne Installation ausführen"),
        ("Always connected via relay", "Immer über Relay-Server verbunden"),
        ("Always connect via relay", "Immer über Relay-Server verbinden"),
        ("whitelist_tip", "Nur IPs auf der Whitelist können zugreifen"),
        ("Login", "Anmelden"),
        ("Logout", "Abmelden"),
        ("Tags", "Stichworte"),
        ("Search ID", "Suche ID"),
        ("Current Wayland display server is not supported", "Der aktuelle Wayland-Anzeigeserver wird nicht unterstützt"),
        ("whitelist_sep", "Getrennt durch Komma, Semikolon, Leerzeichen oder Zeilenumbruch"),
        ("Add ID", "ID hinzufügen"),
        ("Add Tag", "Stichwort hinzufügen"),
        ("Unselect all tags", "Alle Stichworte abwählen"),
        ("Network error", "Netzwerkfehler"),
        ("Username missed", "Benutzername vergessen"),
        ("Password missed", "Passwort vergessen"),
        ("Wrong credentials", "Falsche Anmeldedaten"),
        ("Edit Tag", "Stichwort bearbeiten"),
        ("Unremember Password", "Passwort vergessen"),
        ("Favorites", "Favoriten"),
        ("Add to Favorites", "Zu Favoriten hinzufügen"),
        ("Remove from Favorites", "Aus Favoriten entfernen"),
        ("Empty", "Leer"),
        ("Invalid folder name", "Ungültiger Ordnername"),
        ("Socks5 Proxy", "Socks5 Proxy"),
        ("Hostname", "Rechnername"),
        ("Discovered", "Gefunden"),
        ("install_daemon_tip", "Um mit System zu starten, muss der Systemdienst installiert sein"),
        ("Remote ID", "Entfernte ID"),
        ("Paste", "Einfügen"),
        ("Paste here?", "Hier einfügen?"),
        ("Are you sure to close the connection?", "Möchten Sie diese Verbindung wirklich trennen?"),
        ("Download new version", "Neue Version herunterladen"),
        ("Touch mode", "Touch-Modus"),
        ("Mouse mode", "Maus-Modus"),
        ("One-Finger Tap", "1-Finger-Tipp"),
        ("Left Mouse", "Linksklick"),
        ("One-Long Tap", "1-Finger-Halten"),
        ("Two-Finger Tap", "2-Finger-Tipp"),
        ("Right Mouse", "Rechtsklick"),
        ("One-Finger Move", "Einen Finger bewegen"),
        ("Double Tap & Move", "Doppeltippen und bewegen"),
        ("Mouse Drag", "Maus bewegen"),
        ("Three-Finger vertically", "Drei Finger vertikal bewegen"),
        ("Mouse Wheel", "Mausrad"),
        ("Two-Finger Move", "Zwei Finger bewegen"),
        ("Canvas Move", "Sichtfeld bewegen"),
        ("Pinch to Zoom", "2-Finger-Zoom"),
        ("Canvas Zoom", "Sichtfeld-Zoom"),
        ("Reset canvas", "Sichtfeld zurücksetzen"),
        ("No permission of file transfer", "Keine Dateizugriff-Berechtigung"),
        ("Note", "Anmerkung"),
        ("Connection", "Verbindung"),
        ("Share Screen", "Bildschirm freigeben"),
        ("CLOSE", "DEAKTIV."),
        ("OPEN", "AKTIVIER."),
        ("Chat", "Chat"),
        ("Total", "Gesamt"),
        ("items", "Einträge"),
        ("Selected", "Ausgewählt"),
        ("Screen Capture", "Bildschirmzugr."),
        ("Input Control", "Eingabezugriff"),
        ("Audio Capture", "Audiozugriff"),
        ("File Connection", "Dateizugriff"),
        ("Screen Connection", "Bildschirmanschluss"),
        ("Do you accept?", "Verbindung zulassen?"),
        ("Open System Setting", "Systemeinstellung öffnen"),
        ("How to get Android input permission?", "Wie erhalte ich eine Android-Eingabeberechtigung?"),
        ("android_input_permission_tip1", "Damit ein Remote-Gerät Ihr Android-Gerät steuern kann, müssen Sie RustDesk erlauben, den Dienst \"Barrierefreiheit\" zu verwenden."),
        ("android_input_permission_tip2", "Bitte gehen Sie zur nächsten Systemeinstellungsseite, suchen und geben Sie [Installierte Dienste] ein, schalten Sie den Dienst [RustDesk Input] ein."),
        ("android_new_connection_tip", "möchte ihr Gerät steuern."),
        ("android_service_will_start_tip", "Durch das Aktivieren der Bildschirmfreigabe wird der Dienst automatisch gestartet, sodass andere Geräte dieses Android-Gerät steuern können."),
        ("android_stop_service_tip", "Durch das Deaktivieren des Dienstes werden automatisch alle hergestellten Verbindungen getrennt."),
        ("android_version_audio_tip", "Ihre Android-Version unterstützt keine Audioaufnahme, bitte aktualisieren Sie auf Android 10 oder höher, falls möglich."),
        ("android_start_service_tip", "Tippen Sie auf [Dienst aktivieren] oder aktivieren Sie die Berechtigung [Bildschirmzugr.], um den Bildschirmfreigabedienst zu starten."),
        ("Account", "Konto"),
        ("Overwrite", "Überschreiben"),
        ("This file exists, skip or overwrite this file?", "Diese Datei existiert; überspringen oder überschreiben?"),
        ("Quit", "Beenden"),
        ("doc_mac_permission", "https://rustdesk.com/docs/de/manual/mac/#berechtigungen-aktivieren"),
        ("Help", "Hilfe"),
        ("Failed", "Fehlgeschlagen"),
        ("Succeeded", "Erfolgreich"),
        ("Someone turns on privacy mode, exit", "Jemand hat den Datenschutzmodus aktiviert, beende..."),
        ("Unsupported", "Nicht unterstützt"),
        ("Peer denied", "Die Gegenstelle hat die Verbindung abgelehnt"),
        ("Please install plugins", "Bitte installieren Sie Plugins"),
        ("Peer exit", "Die Gegenstelle hat die Verbindung getrennt"),
        ("Failed to turn off", "Ausschalten fehlgeschlagen"),
        ("Turned off", "Ausgeschaltet"),
        ("In privacy mode", "Datenschutzmodus aktivieren"),
        ("Out privacy mode", "Datenschutzmodus deaktivieren"),
        ("Language", "Sprache"),
        ("Keep RustDesk background service", "RustDesk im Hintergrund ausführen"),
        ("Ignore Battery Optimizations", "Batterieoptimierung ignorieren"),
        ("android_open_battery_optimizations_tip", "Möchten Sie die Batterieopimierungs-Einstellungen öffnen?"),
        ("Connection not allowed", "Verbindung abgelehnt"),
<<<<<<< HEAD
        ("Legacy mode", ""),
        ("Map mode", ""),
=======
        ("Use temporary password", "Temporäres Passwort verwenden"),
        ("Use permanent password", "Dauerhaftes Passwort verwenden"),
        ("Use both passwords", "Beide Passwörter verwenden"),
        ("Set permanent password", "Dauerhaftes Passwort setzen"),
        ("Set temporary password length", "Länge des temporären Passworts setzen"),
        ("Enable Remote Restart", "Entfernten Neustart aktivieren"),
        ("Allow remote restart", "Entfernten Neustart erlauben"),
        ("Restart Remote Device", "Entferntes Gerät neu starten"),
        ("Are you sure you want to restart", "Möchten Sie das entfernte Gerät wirklich neu starten?"),
        ("Restarting Remote Device", "Entferntes Gerät wird neu gestartet"),
        ("remote_restarting_tip", "Entferntes Gerät startet neu, bitte schließen Sie diese Meldung und verbinden Sie sich mit dem dauerhaften Passwort erneut."),
>>>>>>> 8b56a1a2
    ].iter().cloned().collect();
}<|MERGE_RESOLUTION|>--- conflicted
+++ resolved
@@ -288,10 +288,8 @@
         ("Ignore Battery Optimizations", "Batterieoptimierung ignorieren"),
         ("android_open_battery_optimizations_tip", "Möchten Sie die Batterieopimierungs-Einstellungen öffnen?"),
         ("Connection not allowed", "Verbindung abgelehnt"),
-<<<<<<< HEAD
         ("Legacy mode", ""),
         ("Map mode", ""),
-=======
         ("Use temporary password", "Temporäres Passwort verwenden"),
         ("Use permanent password", "Dauerhaftes Passwort verwenden"),
         ("Use both passwords", "Beide Passwörter verwenden"),
@@ -303,6 +301,5 @@
         ("Are you sure you want to restart", "Möchten Sie das entfernte Gerät wirklich neu starten?"),
         ("Restarting Remote Device", "Entferntes Gerät wird neu gestartet"),
         ("remote_restarting_tip", "Entferntes Gerät startet neu, bitte schließen Sie diese Meldung und verbinden Sie sich mit dem dauerhaften Passwort erneut."),
->>>>>>> 8b56a1a2
     ].iter().cloned().collect();
 }