lazy_static::lazy_static! {
pub static ref T: std::collections::HashMap<&'static str, &'static str> =
    [
        ("Status", "Stav"),
        ("Your Desktop", "Vaše plocha"),
        ("desk_tip", "Pomocí tohoto identifikátoru a hesla můžete přistupovat ke své ploše."),
        ("Password", "Heslo"),
        ("Ready", "Připraveno"),
        ("Established", "Navázáno"),
        ("connecting_status", "Připojování se k Rusdesk síti…"),
        ("Enable Service", "Povolit službu"),
        ("Start Service", "Spustit službu"),
        ("Service is running", "Služba je spuštěná"),
        ("Service is not running", "Služba není spuštěná"),
        ("not_ready_status", "Nepřipraveno. Zkontrolujte své připojení."),
        ("Control Remote Desktop", "Ovládat vzdálenou plochu"),
        ("Transfer File", "Přenést soubor"),
        ("Connect", "Připojit"),
        ("Recent Sessions", "Nedávné relace"),
        ("Address Book", "Adresář kontaktů"),
        ("Confirmation", "Potvrzení"),
        ("TCP Tunneling", "TCP tunelování"),
        ("Remove", "Odebrat"),
        ("Refresh random password", "Vytvořit nové náhodné heslo"),
        ("Set your own password", "Nastavte si své vlastní heslo"),
        ("Enable Keyboard/Mouse", "Povolit klávesnici/myš"),
        ("Enable Clipboard", "Povolit schránku"),
        ("Enable File Transfer", "Povolit přenos souborů"),
        ("Enable TCP Tunneling", "Povolit TCP tunelování"),
        ("IP Whitelisting", "Povolování pouze z daných IP adres)"),
        ("ID/Relay Server", "Identifikátor / předávací (relay) server"),
        ("Stop service", "Zastavit službu"),
        ("Change ID", "Změnit identifikátor"),
        ("Website", "Webové stránky"),
        ("About", "O aplikaci"),
        ("Mute", "Ztlumit"),
        ("Audio Input", "Vstup zvuku"),
        ("Enhancements", ""),
        ("Hardware Codec", ""),
        ("Adaptive Bitrate", ""),
        ("ID Server", "Server pro identif."),
        ("Relay Server", "Předávací (relay) server"),
        ("API Server", "Server s API rozhraním"),
        ("invalid_http", "Je třeba, aby začínalo na http:// nebo https://"),
        ("Invalid IP", "Neplatná IP adresa"),
        ("id_change_tip", "Použít je mozné pouze znaky a-z, A-Z, 0-9 a _ (podtržítko). Dále je třeba aby začínalo na písmeno a-z, A-Z. Délka mezi 6 a 16 znaky."),
        ("Invalid format", "Neplatný formát"),
        ("server_not_support", "Server zatím nepodporuje"),
        ("Not available", "Není k dispozici"),
        ("Too frequent", "Příliš časté"),
        ("Cancel", "Storno"),
        ("Skip", "Přeskočit"),
        ("Close", "Zavřít"),
        ("Retry", "Zkusit znovu"),
        ("OK", "OK"),
        ("Password Required", "Vyžadováno heslo"),
        ("Please enter your password", "Zadejte své heslo"),
        ("Remember password", "Zapamatovat heslo"),
        ("Wrong Password", "Nesprávné heslo"),
        ("Do you want to enter again?", "Chcete se znovu připojit?"),
        ("Connection Error", "Chyba spojení"),
        ("Error", "Chyba"),
        ("Reset by the peer", "Resetováno protějškem"),
        ("Connecting...", "Připojování…"),
        ("Connection in progress. Please wait.", "Probíhá připojování – vyčkejte."),
        ("Please try 1 minute later", "Zkuste to až za minutu či déle"),
        ("Login Error", "Chyba přihlášení se"),
        ("Successful", "Úspěšné"),
        ("Connected, waiting for image...", "Připojeno, čeká se na obraz…"),
        ("Name", "Název"),
        ("Type", "Typ"),
        ("Modified", "Změněno"),
        ("Size", "Velikost"),
        ("Show Hidden Files", "Zobrazit skryté soubory"),
        ("Receive", "Přijmout"),
        ("Send", "Odeslat"),
        ("Refresh File", "Znovu načíst soubor"),
        ("Local", "Místní"),
        ("Remote", "Vzdálené"),
        ("Remote Computer", "Vzdálený počítač"),
        ("Local Computer", "Místní počítač"),
        ("Confirm Delete", "Potvrdit smazání"),
        ("Delete", "Smazat"),
        ("Properties", "Vlastnosti"),
        ("Multi Select", "Vícenásobný výběr"),
        ("Empty Directory", "Prázdná složka"),
        ("Not an empty directory", "Neprázdná složka"),
        ("Are you sure you want to delete this file?", "Opravdu chcete tento soubor vymazat?"),
        ("Are you sure you want to delete this empty directory?", "Opravdu chcete tuto prázdnou složku smazat?"),
        ("Are you sure you want to delete the file of this directory?", "Opravdu chcete vymazat soubor, pocházející z této složky?"),
        ("Do this for all conflicts", "Naložit takto se všemi konflikty"),
        ("This is irreversible!", "Toto nelze vzít zpět"),
        ("Deleting", "Mazání"),
        ("files", "soubory"),
        ("Waiting", "Čeká se"),
        ("Finished", "Dokončeno"),
        ("Speed", "Rychlost"),
        ("Custom Image Quality", "Uživatelsky určená kvalita obrazu"),
        ("Privacy mode", "Režim soukromí"),
        ("Block user input", "Blokovat vstupní zařízení uživatele"),
        ("Unblock user input", "Odblokovat vstupní zařízení uživatele"),
        ("Adjust Window", "Přizpůsobit velikost okna"),
        ("Original", "Původní"),
        ("Shrink", "Oříznout"),
        ("Stretch", "Roztáhnout"),
        ("Scrollbar", "Posuvník"),
        ("ScrollAuto", "Rolovať Auto"),
        ("Good image quality", "Dobrá kvalita obrazu"),
        ("Balanced", "Vyvážené"),
        ("Optimize reaction time", "Optimalizovat pro co nejnižší prodlevu odezvy"),
        ("Custom", "Uživatelsky určené"),
        ("Show remote cursor", "Zobrazovat ukazatel myši z protějšku"),
        ("Show quality monitor", ""),
        ("Disable clipboard", "Vypnout schránku"),
        ("Lock after session end", "Po ukončení relace zamknout plochu"),
        ("Insert", "Vložit"),
        ("Insert Lock", "Vložit zámek"),
        ("Refresh", "Načíst znovu"),
        ("ID does not exist", "Takový identifikátor neexistuje"),
        ("Failed to connect to rendezvous server", "Nepodařil se připojit ke zprostředkovávajícímu serveru"),
        ("Please try later", "Zkuste to později"),
        ("Remote desktop is offline", "Vzdálená plocha není připojená ke službě"),
        ("Key mismatch", "Neshoda klíčů"),
        ("Timeout", "Překročen časový limit pro navázání spojení"),
        ("Failed to connect to relay server", "Nepodařilo se připojit k předávacímu (relay) serveru"),
        ("Failed to connect via rendezvous server", "Nepodařilo se připojit prostřednictvím zprostředkovávajícího serveru"),
        ("Failed to connect via relay server", "Nepodařilo se připojit prostřednictvím předávacímu (relay) serveru"),
        ("Failed to make direct connection to remote desktop", "Nepodařilo s navázat přímé připojení ke vzdálené ploše"),
        ("Set Password", "Nastavit heslo"),
        ("OS Password", "Heslo do operačního systému"),
        ("install_tip", "Kvůli řízení oprávnění v systému (UAC), RustDesk v některých případech na protějšku nefunguje správně. Abyste se UAC vyhnuli, klikněte na níže uvedené tlačítko a nainstalujte tak RustDesk do systému."),
        ("Click to upgrade", "Aktualizaci nainstalujete kliknutím"),
        ("Click to download", "Stáhnete si kliknutím"),
        ("Click to update", "Znovu načtete kliknutím"),
        ("Configure", "Nastavit"),
        ("config_acc", "Aby bylo možné na dálku ovládat vaši plochu, je třeba aplikaci RustDesk udělit oprávnění pro „Zpřístupnění pro hendikepované“."),
        ("config_screen", "Aby bylo možné přistupovat k vaší ploše na dálku, je třeba aplikaci RustDesk udělit oprávněí pro „Nahrávání obsahu obrazovky“."),
        ("Installing ...", "Instaluje se…"),
        ("Install", "Nainstalovat"),
        ("Installation", "Instalace"),
        ("Installation Path", "Popis umístění instalace"),
        ("Create start menu shortcuts", "Vytvořit zástupce v nabídce Start"),
        ("Create desktop icon", "Vytvořit ikonu na ploše"),
        ("agreement_tip", "Spuštěním instalace přijímáte licenční ujednání."),
        ("Accept and Install", "Přijmout a nainstalovat"),
        ("End-user license agreement", "Licencenční ujednání s koncovým uživatelem"),
        ("Generating ...", "Vytváření…"),
        ("Your installation is lower version.", "Máte nainstalovanou starší verzi"),
        ("not_close_tcp_tip", "Po dobu, po kterou tunel potřebujete, nezavírejte toto okno"),
        ("Listening ...", "Očekávní spojení…"),
        ("Remote Host", "Vzdálený stroj"),
        ("Remote Port", "Port na protějšku"),
        ("Action", "Akce"),
        ("Add", "Přidat"),
        ("Local Port", "Místní port"),
        ("setup_server_tip", "Rychlejší připojení získáte vytvořením si svého vlastního serveru"),
        ("Too short, at least 6 characters.", "Příliš krátké – alespoň 6 znaků."),
        ("The confirmation is not identical.", "Kontrolní zadání se neshoduje."),
        ("Permissions", "Oprávnění"),
        ("Accept", "Přijmout"),
        ("Dismiss", "Zahodit"),
        ("Disconnect", "Odpojit"),
        ("Allow using keyboard and mouse", "Umožnit ovládání mé klávesnice a myši"),
        ("Allow using clipboard", "Umožnit používání schránky"),
        ("Allow hearing sound", "Umožnit slyšet můj zvuk"),
        ("Allow file copy and paste", "Povolit kopírování a vkládání souborů"),
        ("Connected", "Připojeno"),
        ("Direct and encrypted connection", "Přímé a šifrované spojení"),
        ("Relayed and encrypted connection", "Předávané (relay) a šifrované spojení"),
        ("Direct and unencrypted connection", "Přímé a nešifrované spojení"),
        ("Relayed and unencrypted connection", "Předávané (relay) a nešifrované spojení"),
        ("Enter Remote ID", "Zadejte identifikátor protějšku"),
        ("Enter your password", "Zadejte své heslo"),
        ("Logging in...", "Přihlašování se…"),
        ("Enable RDP session sharing", "Zapnout sdílení relace RDP protokolu"),
        ("Auto Login", "Automatické přihlášení"),
        ("Enable Direct IP Access", "Zapnout přímý přístup na IP adresu"),
        ("Rename", "Přejmenovat"),
        ("Space", "Mezera"),
        ("Create Desktop Shortcut", "Vytvořit zástupce na ploše"),
        ("Change Path", "Změnit umístění"),
        ("Create Folder", "Vytvořit složku"),
        ("Please enter the folder name", "Zadejte název pro složku"),
        ("Fix it", "Opravit to"),
        ("Warning", "Upozornení"),
        ("Login screen using Wayland is not supported", "Přihlašovací obrazovka prostřednictvím Wayland není podporována"),
        ("Reboot required", "Je třeba restartovat"),
        ("Unsupported display server ", "Nepodporovaný zobrazovací server"),
        ("x11 expected", "očekávány x11"),
        ("Port", ""),
        ("Settings", "Nastavení"),
        ("Username", "Uživatelské jméno"),
        ("Invalid port", "Neplatné číslo portu"),
        ("Closed manually by the peer", "Ručně ukončeno protějškem"),
        ("Enable remote configuration modification", "Umožnit upravování nastavení vzdáleného"),
        ("Run without install", "Spustit bez instalování"),
        ("Always connected via relay", "Vždy spojováno prostřednictvím brány pro předávání (relay)"),
        ("Always connect via relay", "Vždy se spojovat prostřednictvím brány pro předávání (relay)"),
        ("whitelist_tip", "Přístup je umožněn pouze z IP adres, nacházejících se na seznamu povolených"),
        ("Login", "Přihlásit se"),
        ("Logout", "Odhlásit se"),
        ("Tags", "Štítky"),
        ("Search ID", "Hledat identifikátor"),
        ("Current Wayland display server is not supported", "Zobrazovací server Wayland zatím není podporován"),
        ("whitelist_sep", "Odělováno čárkou, středníkem, mezerou nebo koncem řádku"),
        ("Add ID", "Přidat identifikátor"),
        ("Add Tag", "Přidat štítek"),
        ("Unselect all tags", "Zrušit výběr všech štítků"),
        ("Network error", "Chyba sítě"),
        ("Username missed", "Chybí uživatelské jméno"),
        ("Password missed", "Chybí heslo"),
        ("Wrong credentials", "Nesprávné přihlašovací údaje"),
        ("Edit Tag", "Upravit štítek"),
        ("Unremember Password", "Přestat si heslo pamatovat"),
        ("Favorites", "Oblíbené"),
        ("Add to Favorites", "Přidat do oblíbených"),
        ("Remove from Favorites", "Odebrat z oblíbených"),
        ("Empty", "Prázdné"),
        ("Invalid folder name", "Neplatný název složky"),
        ("Socks5 Proxy", "Socks5 proxy"),
        ("Hostname", "Název stroje"),
        ("Discovered", "Objeveno"),
        ("install_daemon_tip", "Pokud má být spouštěno při startu systému, je třeba nainstalovat systémovou službu."),
        ("Remote ID", "Identif. protějšku"),
        ("Paste", "Vložit"),
        ("Paste here?", "Vložit sem?"),
        ("Are you sure to close the connection?", "Opravdu chcete spojení ukončit?"),
        ("Download new version", "Stáhnout si novou verzi"),
        ("Touch mode", "Režim dotyku"),
        ("Mouse mode", "Režim myši"),
        ("One-Finger Tap", "Klepnutí jedním prstem"),
        ("Left Mouse", "Levé tlačítko myši"),
        ("One-Long Tap", "Jedno dlouhé klepnutí"),
        ("Two-Finger Tap", "Klepnutí dvěma prsty"),
        ("Right Mouse", "Pravé tlačítko myši"),
        ("One-Finger Move", "Přesouvání jedním prstem"),
        ("Double Tap & Move", "Dvojité klepnutí a přesun"),
        ("Mouse Drag", "Přetažení myší"),
        ("Three-Finger vertically", "Třemi prsty svisle"),
        ("Mouse Wheel", "Kolečko myši"),
        ("Two-Finger Move", "Posun dvěma prsty"),
        ("Canvas Move", "Posun zobrazení"),
        ("Pinch to Zoom", "Přiblížíte roztažením dvěma prsty"),
        ("Canvas Zoom", "Přiblížení zobrazení"),
        ("Reset canvas", "Vrátit měřtko zobrazení na výchozí"),
        ("No permission of file transfer", "Žádné oprávnění přenosu souboru"),
        ("Note", "Poznámka"),
        ("Connection", "Připojení"),
        ("Share Screen", "Nasdílet obrazovku"),
        ("CLOSE", "ZAVŘÍT"),
        ("OPEN", "OTEVŘÍT"),
        ("Chat", "Chat"),
        ("Total", "Celkem"),
        ("items", "Položek"),
        ("Selected", "Vybráno"),
        ("Screen Capture", "Zachytávání obrazovky"),
        ("Input Control", "Ovládání vstupních zařízení"),
        ("Audio Capture", "Zachytávání zvuku"),
        ("File Connection", "Souborové spojení"),
        ("Screen Connection", "Spojení obrazovky"),
        ("Do you accept?", "Přijímáte?"),
        ("Open System Setting", "Otevřít nastavení systému"),
        ("How to get Android input permission?", "Jak v systému Android získat oprávnění pro vstupní zařízení?"),
        ("android_input_permission_tip1", "Aby vzdálené zařízení mohlo ovládat vaše Android zařízení prostřednictví myši či dotyků, je třeba povolit, aby RustDesk mohlo používat službu „Zpřístupnění hendikepovaným“."),
        ("android_input_permission_tip2", "Přejděte na následující stránku nastavení systému, najděte a přejděte do [Nainstalované služby] a zapněte službu [RustDesk vstup]."),
        ("android_new_connection_tip", "Obdržen nový požadavek na řízení zařízení, který chce ovládat vaše stávající zařízení."),
        ("android_service_will_start_tip", "Zapnutí „Zachytávání obsahu obrazovky“ automaticky spustí službu, což umožní ostatním zařízením žádat o připojení k vašemu zařízení."),
        ("android_stop_service_tip", "Zastavení služby automaticky ukončí veškerá navázaná spojení."),
        ("android_version_audio_tip", "Vámi nyní používaná verze systému Android nepodporuje zachytávání zvuku – přejděte na Android 10 nebo novější."),
        ("android_start_service_tip", "Službu pro sdílení obrazovky spustíte klepnutím na [Spustit službu] nebo UDĚLTE pověření pro [Zachytávání obsahu obrazovky]."),
        ("Account", ""),
        ("Overwrite", "Přepsat"),
        ("This file exists, skip or overwrite this file?", "Tento soubor existuje – přeskočit ho nebo přepsat?"),
        ("Quit", "Ukončit"),
        ("doc_mac_permission", "https://rustdesk.com/docs/en/manual/mac/#enable-permissions"),
        ("Help", "Nápověda"),
        ("Failed", "Nepodařilo se"),
        ("Succeeded", "Uspěl"),
        ("Someone turns on privacy mode, exit", "Někdo zapne režim soukromí, ukončete ho"),
        ("Unsupported", "Nepodporováno"),
        ("Peer denied", "Peer popřel"),
        ("Please install plugins", "Nainstalujte si prosím pluginy"),
        ("Peer exit", "Peer exit"),
        ("Failed to turn off", "Nepodařilo se vypnout"),
        ("Turned off", "Vypnutý"),
        ("In privacy mode", "v režimu soukromí"),
        ("Out privacy mode", "mimo režim soukromí"),
        ("Language", ""),
        ("Keep RustDesk background service", ""),
        ("Ignore Battery Optimizations", ""),
        ("android_open_battery_optimizations_tip", ""),
        ("Connection not allowed", ""),
        ("Legacy mode", ""),
        ("Map mode", ""),
        ("Translate mode", ""),
        ("Use temporary password", ""),
        ("Use permanent password", ""),
        ("Use both passwords", ""),
        ("Set permanent password", ""),
        ("Set temporary password length", ""),
        ("Enable Remote Restart", ""),
        ("Allow remote restart", ""),
        ("Restart Remote Device", ""),
        ("Are you sure you want to restart", ""),
        ("Restarting Remote Device", ""),
        ("remote_restarting_tip", ""),
        ("Copied", ""),
        ("Exit Fullscreen", "Ukončete celou obrazovku"),
        ("Fullscreen", "Celá obrazovka"),
        ("Mobile Actions", "Mobilní akce"),
        ("Select Monitor", "Vyberte možnost Monitor"),
        ("Control Actions", "Ovládací akce"),
        ("Display Settings", "Nastavení obrazovky"),
        ("Ratio", "Poměr"),
        ("Image Quality", "Kvalita obrazu"),
        ("Scroll Style", "Štýl posúvania"),
        ("Show Menubar", "Zobrazit panel nabídek"),
        ("Hide Menubar", "skrýt panel nabídek"),
        ("Direct Connection", "Přímé spojení"),
        ("Relay Connection", "Připojení relé"),
        ("Secure Connection", "Zabezpečené připojení"),
        ("Insecure Connection", "Nezabezpečené připojení"),
        ("Scale original", "Měřítko původní"),
        ("Scale adaptive", "Měřítko adaptivní"),
        ("General", ""),
        ("Security", ""),
        ("Account", ""),
        ("Theme", ""),
        ("Dark Theme", ""),
        ("Dark", ""),
        ("Light", ""),
        ("Follow System", ""),
        ("Enable hardware codec", ""),
        ("Unlock Security Settings", ""),
        ("Enable Audio", ""),
        ("Temporary Password Length", ""),
        ("Unlock Network Settings", ""),
        ("Server", ""),
        ("Direct IP Access", ""),
        ("Proxy", ""),
        ("Port", ""),
        ("Apply", ""),
        ("Disconnect all devices?", ""),
        ("Clear", ""),
        ("Audio Input Device", ""),
        ("Deny remote access", ""),
        ("Use IP Whitelisting", ""),
        ("Network", ""),
        ("Enable RDP", ""),
        ("Pin menubar", "Připnout panel nabídek"),
        ("Unpin menubar", "Odepnout panel nabídek"),
<<<<<<< HEAD
        ("Recording", ""),
        ("Directory", ""),
        ("Automatically record incoming sessions", ""),
        ("Change", ""),
        ("Start session recording", ""),
        ("Stop session recording", ""),
        ("Enable Recording Session", ""),
        ("Allow recording session", ""),
=======
        ("Enable LAN Discovery", ""),
        ("Deny LAN Discovery", ""),
        ("Write a message", ""),
>>>>>>> 9040ada6
    ].iter().cloned().collect();
}<|MERGE_RESOLUTION|>--- conflicted
+++ resolved
@@ -349,7 +349,6 @@
         ("Enable RDP", ""),
         ("Pin menubar", "Připnout panel nabídek"),
         ("Unpin menubar", "Odepnout panel nabídek"),
-<<<<<<< HEAD
         ("Recording", ""),
         ("Directory", ""),
         ("Automatically record incoming sessions", ""),
@@ -358,10 +357,8 @@
         ("Stop session recording", ""),
         ("Enable Recording Session", ""),
         ("Allow recording session", ""),
-=======
         ("Enable LAN Discovery", ""),
         ("Deny LAN Discovery", ""),
         ("Write a message", ""),
->>>>>>> 9040ada6
     ].iter().cloned().collect();
 }