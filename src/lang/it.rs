lazy_static::lazy_static! {
pub static ref T: std::collections::HashMap<&'static str, &'static str> =
    [
        ("Status", "Stato"),
        ("Your Desktop", "Questo desktop"),
        ("desk_tip", "Puoi accedere a questo desktop usando l'ID e la password indicati qui sotto."),
<<<<<<< HEAD
        ("outgoing_only_desk_tip", "Questa è un'edizione personalizzata.\nPuoi connetterti ad altri dispositivi, ma gli altri dispositivi non possono connettersi a questo dispositivo."),
=======
>>>>>>> a6aabed6
        ("Password", "Password"),
        ("Ready", "Pronto"),
        ("Established", "Stabilita"),
        ("connecting_status", "Connessione alla rete RustDesk..."),
        ("Enable service", "Abilita servizio"),
        ("Start service", "Avvia servizio"),
        ("Service is running", "Il servizio è in esecuzione"),
        ("Service is not running", "Il servizio non è in esecuzione"),
        ("not_ready_status", "Non pronto. Verifica la connessione"),
        ("Control Remote Desktop", "Controlla desktop remoto"),
        ("Transfer file", "Trasferisci file"),
        ("Connect", "Connetti"),
        ("Recent sessions", "Sessioni recenti"),
        ("Address book", "Rubrica"),
        ("Confirmation", "Conferma"),
        ("TCP tunneling", "Tunnel TCP"),
        ("Remove", "Rimuovi"),
        ("Refresh random password", "Nuova password casuale"),
        ("Set your own password", "Imposta la password"),
        ("Enable keyboard/mouse", "Abilita tastiera/mouse"),
        ("Enable clipboard", "Abilita appunti"),
        ("Enable file transfer", "Abilita trasferimento file"),
        ("Enable TCP tunneling", "Abilita tunnel TCP"),
        ("IP Whitelisting", "IP autorizzati"),
        ("ID/Relay Server", "Server ID/Relay"),
        ("Import server config", "Importa configurazione server dagli appunti"),
        ("Export Server Config", "Esporta configurazione server negli appunti"),
        ("Import server configuration successfully", "Configurazione server importata completata"),
        ("Export server configuration successfully", "Configurazione Server esportata completata"),
        ("Invalid server configuration", "Configurazione server non valida"),
        ("Clipboard is empty", "Gli appunti sono vuoti"),
        ("Stop service", "Arresta servizio"),
        ("Change ID", "Cambia ID"),
        ("Your new ID", "Il nuovo ID"),
        ("length %min% to %max%", "lunghezza da %min% a %max%"),
        ("starts with a letter", "inizia con una lettera"),
        ("allowed characters", "caratteri consentiti"),
        ("id_change_tip", "Puoi usare solo i caratteri a-z, A-Z, 0-9 e _ (sottolineato).\nIl primo carattere deve essere a-z o A-Z.\nLa lunghezza deve essere fra 6 e 16 caratteri."),
        ("Website", "Sito web programma"),
        ("About", "Info programma"),
        ("Slogan_tip", "Realizzato con il cuore in questo mondo caotico!"),
        ("Privacy Statement", "Informativa sulla privacy"),
        ("Mute", "Audio off"),
        ("Build Date", "Data build"),
        ("Version", "Versione"),
        ("Home", "Home"),
        ("Audio Input", "Ingresso audio"),
        ("Enhancements", "Miglioramenti"),
        ("Hardware Codec", "Codec hardware"),
        ("Adaptive bitrate", "Bitrate adattivo"),
        ("ID Server", "ID server"),
        ("Relay Server", "Server relay"),
        ("API Server", "Server API"),
        ("invalid_http", "deve iniziare con http:// o https://"),
        ("Invalid IP", "Indirizzo IP non valido"),
        ("Invalid format", "Formato non valido"),
        ("server_not_support", "Non ancora supportato dal server"),
        ("Not available", "Non disponibile"),
        ("Too frequent", "Troppo frequente"),
        ("Cancel", "Annulla"),
        ("Skip", "Ignora"),
        ("Close", "Chiudi"),
        ("Retry", "Riprova"),
        ("OK", "OK"),
        ("Password Required", "Richiesta password"),
        ("Please enter your password", "Inserisci la password"),
        ("Remember password", "Ricorda password"),
        ("Wrong Password", "Password errata"),
        ("Do you want to enter again?", "Vuoi riprovare?"),
        ("Connection Error", "Errore di connessione"),
        ("Error", "Errore"),
        ("Reset by the peer", "Reimpostata dal dispositivo remoto"),
        ("Connecting...", "Connessione..."),
        ("Connection in progress. Please wait.", "Connessione..."),
        ("Please try 1 minute later", "Riprova fra 1 minuto"),
        ("Login Error", "Errore accesso"),
        ("Successful", "Completato"),
        ("Connected, waiting for image...", "Connesso, in attesa dell'immagine..."),
        ("Name", "Nome"),
        ("Type", "Tipo"),
        ("Modified", "Modificato"),
        ("Size", "Dimensione"),
        ("Show Hidden Files", "Visualizza file nascosti"),
        ("Receive", "Ricevi"),
        ("Send", "Invia"),
        ("Refresh File", "Aggiorna file"),
        ("Local", "Locale"),
        ("Remote", "Remoto"),
        ("Remote Computer", "Computer remoto"),
        ("Local Computer", "Computer locale"),
        ("Confirm Delete", "Conferma eliminazione"),
        ("Delete", "Elimina"),
        ("Properties", "Proprietà"),
        ("Multi Select", "Selezione multipla"),
        ("Select All", "Seleziona tutto"),
        ("Unselect All", "Deseleziona tutto"),
        ("Empty Directory", "Cartella vuota"),
        ("Not an empty directory", "Non è una cartella vuota"),
        ("Are you sure you want to delete this file?", "Sei sicuro di voler eliminare questo file?"),
        ("Are you sure you want to delete this empty directory?", "Sei sicuro di voler eliminare questa cartella vuota?"),
        ("Are you sure you want to delete the file of this directory?", "Sei sicuro di voler eliminare il file di questa cartella?"),
        ("Do this for all conflicts", "Ricorca questa scelta per tutti i conflitti"),
        ("This is irreversible!", "Questo è irreversibile!"),
        ("Deleting", "Eliminazione di"),
        ("files", "file"),
        ("Waiting", "In attesa"),
        ("Finished", "Completato"),
        ("Speed", "Velocità"),
        ("Custom Image Quality", "Qualità immagine personalizzata"),
        ("Privacy mode", "Modalità privacy"),
        ("Block user input", "Blocca input utente"),
        ("Unblock user input", "Sblocca input utente"),
        ("Adjust Window", "Adatta finestra"),
        ("Original", "Originale"),
        ("Shrink", "Restringi"),
        ("Stretch", "Allarga"),
        ("Scrollbar", "Barra scorrimento"),
        ("ScrollAuto", "Scorri automaticamente"),
        ("Good image quality", "Qualità immagine buona"),
        ("Balanced", "Bilanciata qualità/velocità"),
        ("Optimize reaction time", "Ottimizza tempo reazione"),
        ("Custom", "Profilo personalizzato"),
        ("Show remote cursor", "Visualizza cursore remoto"),
        ("Show quality monitor", "Visualizza qualità video"),
        ("Disable clipboard", "Disabilita appunti"),
        ("Lock after session end", "Blocca al termine della sessione"),
        ("Insert", "Inserisci"),
        ("Insert Lock", "Blocco inserimento"),
        ("Refresh", "Aggiorna"),
        ("ID does not exist", "L'ID non esiste"),
        ("Failed to connect to rendezvous server", "Errore di connessione al server rendezvous"),
        ("Please try later", "Riprova più tardi"),
        ("Remote desktop is offline", "Il desktop remoto è offline"),
        ("Key mismatch", "La chiave non corrisponde"),
        ("Timeout", "Timeout"),
        ("Failed to connect to relay server", "Errore di connessione al server relay"),
        ("Failed to connect via rendezvous server", "Errore di connessione tramite il server rendezvous"),
        ("Failed to connect via relay server", "Errore di connessione tramite il server relay"),
        ("Failed to make direct connection to remote desktop", "Impossibile connettersi direttamente al desktop remoto"),
        ("Set Password", "Imposta password"),
        ("OS Password", "Password sistema operativo"),
        ("install_tip", "A causa del controllo account uUtente (UAC), RustDesk potrebbe non funzionare correttamente come desktop remoto.\nPer evitare questo problema, fai clic sul tasto qui sotto per installare RustDesk a livello di sistema."),
        ("Click to upgrade", "Aggiorna"),
        ("Click to download", "Download"),
        ("Click to update", "Aggiorna"),
        ("Configure", "Configura"),
        ("config_acc", "Per controllare il desktop dall'esterno, devi fornire a RustDesk il permesso 'Accessibilità'."),
        ("config_screen", "Per controllare il desktop dall'esterno, devi fornire a RustDesk il permesso 'Registrazione schermo'."),
        ("Installing ...", "Installazione ..."),
        ("Install", "Installa"),
        ("Installation", "Installazione"),
        ("Installation Path", "Percorso installazione"),
        ("Create start menu shortcuts", "Crea i collegamenti nel menu Start"),
        ("Create desktop icon", "Crea un'icona sul desktop"),
        ("agreement_tip", "Avviando l'installazione, accetti i termini del contratto di licenza."),
        ("Accept and Install", "Accetta e installa"),
        ("End-user license agreement", "Contratto di licenza utente finale"),
        ("Generating ...", "Generazione ..."),
        ("Your installation is lower version.", "Questa installazione non è aggiornata."),
        ("not_close_tcp_tip", "Non chiudere questa finestra mentre stai usando il tunnel"),
        ("Listening ...", "In ascolto ..."),
        ("Remote Host", "Host remoto"),
        ("Remote Port", "Porta remota"),
        ("Action", "Azione"),
        ("Add", "Aggiungi"),
        ("Local Port", "Porta locale"),
        ("Local Address", "Indirizzo locale"),
        ("Change Local Port", "Cambia porta locale"),
        ("setup_server_tip", "Per una connessione più veloce, configura uno specifico server"),
        ("Too short, at least 6 characters.", "Troppo corta, almeno 6 caratteri"),
        ("The confirmation is not identical.", "La password di conferma non corrisponde"),
        ("Permissions", "Permessi"),
        ("Accept", "Accetta"),
        ("Dismiss", "Rifiuta"),
        ("Disconnect", "Disconnetti"),
        ("Enable file copy and paste", "Consenti copia e incolla di file"),
        ("Connected", "Connesso"),
        ("Direct and encrypted connection", "Connessione diretta e cifrata"),
        ("Relayed and encrypted connection", "Connessione tramite relay e cifrata"),
        ("Direct and unencrypted connection", "Connessione diretta e non cifrata"),
        ("Relayed and unencrypted connection", "Connessione tramite relay e non cifrata"),
        ("Enter Remote ID", "Inserisci ID remoto"),
        ("Enter your password", "Inserisci la password"),
        ("Logging in...", "Autenticazione..."),
        ("Enable RDP session sharing", "Abilita condivisione sessione RDP"),
        ("Auto Login", "Accesso automatico"),
        ("Enable direct IP access", "Abilita accesso diretto tramite IP"),
        ("Rename", "Rinomina"),
        ("Space", "Spazio"),
        ("Create desktop shortcut", "Crea collegamento sul desktop"),
        ("Change Path", "Modifica percorso"),
        ("Create Folder", "Crea cartella"),
        ("Please enter the folder name", "Inserisci il nome della cartella"),
        ("Fix it", "Risolvi"),
        ("Warning", "Avviso"),
        ("Login screen using Wayland is not supported", "La schermata di accesso non è supportata usando Wayland"),
        ("Reboot required", "Riavvio necessario"),
        ("Unsupported display server", "Display server non supportato"),
        ("x11 expected", "necessario xll"),
        ("Port", "Porta"),
        ("Settings", "Impostazioni"),
        ("Username", "Nome utente"),
        ("Invalid port", "Numero porta non valido"),
        ("Closed manually by the peer", "Chiuso manualmente dal dispositivo remoto"),
        ("Enable remote configuration modification", "Abilita la modifica remota della configurazione"),
        ("Run without install", "Esegui senza installare"),
        ("Connect via relay", "Collegati tramite relay"),
        ("Always connect via relay", "Collegati sempre tramite relay"),
        ("whitelist_tip", "Possono connettersi a questo desktop solo gli indirizzi IP autorizzati"),
        ("Login", "Accedi"),
        ("Verify", "Verifica"),
        ("Remember me", "Ricordami"),
        ("Trust this device", "Registra questo dispositivo come attendibile"),
        ("Verification code", "Codice di verifica"),
        ("verification_tip", "È stato inviato un codice di verifica all'indirizzo email registrato, per accedere inserisci il codice di verifica."),
        ("Logout", "Esci"),
        ("Tags", "Etichette"),
        ("Search ID", "Cerca ID"),
        ("whitelist_sep", "Separati da virgola, punto e virgola, spazio o a capo"),
        ("Add ID", "Aggiungi ID"),
        ("Add Tag", "Aggiungi etichetta"),
        ("Unselect all tags", "Deseleziona tutte le etichette"),
        ("Network error", "Errore di rete"),
        ("Username missed", "Nome utente mancante"),
        ("Password missed", "Password mancante"),
        ("Wrong credentials", "Credenziali errate"),
        ("The verification code is incorrect or has expired", "Il codice di verifica non è corretto o è scaduto"),
        ("Edit Tag", "Modifica etichetta"),
        ("Forget Password", "Dimentica password"),
        ("Favorites", "Preferiti"),
        ("Add to Favorites", "Aggiungi ai preferiti"),
        ("Remove from Favorites", "Rimuovi dai preferiti"),
        ("Empty", "Vuoto"),
        ("Invalid folder name", "Nome della cartella non valido"),
        ("Socks5 Proxy", "Proxy Socks5"),
        ("Hostname", "Nome host"),
        ("Discovered", "Rilevate"),
        ("install_daemon_tip", "Per avviare il programma all'accensione, è necessario installarlo come servizio di sistema."),
        ("Remote ID", "ID remoto"),
        ("Paste", "Incolla"),
        ("Paste here?", "Incollare qui?"),
        ("Are you sure to close the connection?", "Sei sicuro di voler chiudere la connessione?"),
        ("Download new version", "Scarica nuova versione"),
        ("Touch mode", "Modalità tocco"),
        ("Mouse mode", "Modalità mouse"),
        ("One-Finger Tap", "Tocca con un dito"),
        ("Left Mouse", "Mouse sinistro"),
        ("One-Long Tap", "Tocco lungo con un dito"),
        ("Two-Finger Tap", "Tocca con due dita"),
        ("Right Mouse", "Mouse destro"),
        ("One-Finger Move", "Movimento con un dito"),
        ("Double Tap & Move", "Tocca due volte e sposta"),
        ("Mouse Drag", "Trascina il mouse"),
        ("Three-Finger vertically", "Tre dita in verticale"),
        ("Mouse Wheel", "Rotellina del mouse"),
        ("Two-Finger Move", "Movimento con due dita"),
        ("Canvas Move", "Sposta tela"),
        ("Pinch to Zoom", "Pizzica per zoomare"),
        ("Canvas Zoom", "Zoom tela"),
        ("Reset canvas", "Ripristina tela"),
        ("No permission of file transfer", "Nessun permesso per il trasferimento file"),
        ("Note", "Nota"),
        ("Connection", "Connessione"),
        ("Share Screen", "Condividi schermo"),
        ("Chat", "Chat"),
        ("Total", "Totale"),
        ("items", "Oggetti"),
        ("Selected", "Selezionato"),
        ("Screen Capture", "Cattura schermo"),
        ("Input Control", "Controllo input"),
        ("Audio Capture", "Acquisizione audio"),
        ("File Connection", "Connessione file"),
        ("Screen Connection", "Connessione schermo"),
        ("Do you accept?", "Accetti?"),
        ("Open System Setting", "Apri impostazioni di sistema"),
        ("How to get Android input permission?", "Come ottenere l'autorizzazione input in Android?"),
        ("android_input_permission_tip1", "Affinché un dispositivo remoto possa controllare un dispositivo Android tramite mouse o tocco, devi consentire a RustDesk di usare il servizio 'Accessibilità'."),
        ("android_input_permission_tip2", "Vai nella pagina delle impostazioni di sistema che si aprirà di seguito, trova e accedi a [Servizi installati], attiva il servizio [RustDesk Input]."),
        ("android_new_connection_tip", "È stata ricevuta una nuova richiesta di controllo per il dispositivo attuale."),
        ("android_service_will_start_tip", "L'attivazione di Cattura schermo avvierà automaticamente il servizio, consentendo ad altri dispositivi di richiedere una connessione da questo dispositivo."),
        ("android_stop_service_tip", "La chiusura del servizio chiuderà automaticamente tutte le connessioni stabilite."),
        ("android_version_audio_tip", "L'attuale versione di Android non supporta l'acquisizione audio, esegui l'aggiornamento ad Android 10 o versioni successive."),
        ("android_start_service_tip", "Per avviare il servizio di condivisione dello schermo seleziona [Avvia servizio] o abilita l'autorizzazione [Cattura schermo]."),
        ("android_permission_may_not_change_tip", "Le autorizzazioni per le connessioni stabilite non possono essere modificate istantaneamente fino alla riconnessione."),
        ("Account", "Account"),
        ("Overwrite", "Sovrascrivi"),
        ("This file exists, skip or overwrite this file?", "Questo file esiste, vuoi ignorarlo o sovrascrivere questo file?"),
        ("Quit", "Esci"),
        ("Help", "Aiuto"),
        ("Failed", "Fallito"),
        ("Succeeded", "Completato"),
        ("Someone turns on privacy mode, exit", "Qualcuno ha attivato la modalità privacy, uscita"),
        ("Unsupported", "Non supportato"),
        ("Peer denied", "Acvesso negato al dispositivo remoto"),
        ("Please install plugins", "Installa i plugin"),
        ("Peer exit", "Uscita dal dispostivo remoto"),
        ("Failed to turn off", "Impossibile spegnere"),
        ("Turned off", "Spegni"),
        ("Language", "Lingua"),
        ("Keep RustDesk background service", "Mantieni il servizio di RustDesk in background"),
        ("Ignore Battery Optimizations", "Ignora le ottimizzazioni della batteria"),
        ("android_open_battery_optimizations_tip", "Se vuoi disabilitare questa funzione, vai nelle impostazioni dell'applicazione RustDesk, apri la sezione 'Batteria' e deseleziona 'Senza restrizioni'."),
        ("Start on boot", "Avvia all'accensione"),
        ("Start the screen sharing service on boot, requires special permissions", "L'avvio del servizio di condivisione dello schermo all'accensione richiede autorizzazioni speciali"),
        ("Connection not allowed", "Connessione non consentita"),
        ("Legacy mode", "Modalità legacy"),
        ("Map mode", "Modalità mappa"),
        ("Translate mode", "Modalità traduzione"),
        ("Use permanent password", "Usa password permanente"),
        ("Use both passwords", "Usa password monouso e permanente"),
        ("Set permanent password", "Imposta password permanente"),
        ("Enable remote restart", "Abilita riavvio da remoto"),
        ("Restart remote device", "Riavvia dispositivo remoto"),
        ("Are you sure you want to restart", "Sei sicuro di voler riavviare?"),
        ("Restarting remote device", "Il dispositivo remoto si sta riavviando"),
        ("remote_restarting_tip", "Riavvia il dispositivo remoto"),
        ("Copied", "Copiato"),
        ("Exit Fullscreen", "Esci dalla modalità schermo intero"),
        ("Fullscreen", "A schermo intero"),
        ("Mobile Actions", "Azioni mobili"),
        ("Select Monitor", "Seleziona schermo"),
        ("Control Actions", "Azioni controllo"),
        ("Display Settings", "Impostazioni visualizzazione"),
        ("Ratio", "Rapporto"),
        ("Image Quality", "Qualità immagine"),
        ("Scroll Style", "Stile scorrimento"),
        ("Show Toolbar", "Visualizza barra strumenti"),
        ("Hide Toolbar", "Nascondi barra strumenti"),
        ("Direct Connection", "Connessione diretta"),
        ("Relay Connection", "Connessione relay"),
        ("Secure Connection", "Connessione sicura"),
        ("Insecure Connection", "Connessione non sicura"),
        ("Scale original", "Scala originale"),
        ("Scale adaptive", "Scala adattiva"),
        ("General", "Generale"),
        ("Security", "Sicurezza"),
        ("Theme", "Tema"),
        ("Dark Theme", "Tema scuro"),
        ("Light Theme", "Tema chiaro"),
        ("Dark", "Scuro"),
        ("Light", "Chiaro"),
        ("Follow System", "Sistema"),
        ("Enable hardware codec", "Abilita codec hardware"),
        ("Unlock Security Settings", "Sblocca impostazioni sicurezza"),
        ("Enable audio", "Abilita audio"),
        ("Unlock Network Settings", "Sblocca impostazioni di rete"),
        ("Server", "Server"),
        ("Direct IP Access", "Accesso IP diretto"),
        ("Proxy", "Proxy"),
        ("Apply", "Applica"),
        ("Disconnect all devices?", "Vuoi disconnettere tutti i dispositivi?"),
        ("Clear", "Azzera"),
        ("Audio Input Device", "Dispositivo ingresso audio"),
        ("Use IP Whitelisting", "Usa elenco IP autorizzati"),
        ("Network", "Rete"),
        ("Pin Toolbar", "Blocca barra strumenti"),
        ("Unpin Toolbar", "Sblocca barra strumenti"),
        ("Recording", "Registrazione"),
        ("Directory", "Cartella"),
        ("Automatically record incoming sessions", "Registra automaticamente le sessioni in entrata"),
        ("Change", "Modifica"),
        ("Start session recording", "Inizia registrazione sessione"),
        ("Stop session recording", "Ferma registrazione sessione"),
        ("Enable recording session", "Abilita registrazione sessione"),
        ("Enable LAN discovery", "Abilita rilevamento LAN"),
        ("Deny LAN discovery", "Nega rilevamento LAN"),
        ("Write a message", "Scrivi un messaggio"),
        ("Prompt", "Richiedi"),
        ("Please wait for confirmation of UAC...", "Attendi la conferma dell'UAC..."),
        ("elevated_foreground_window_tip", "La finestra attuale del desktop remoto richiede per funzionare privilegi più elevati, quindi non è possibile usare temporaneamente il mouse e la tastiera.\nÈ possibile chiedere all'utente remoto di ridurre a icona la finestra attuale o di selezionare il pulsante di elevazione nella finestra di gestione della connessione.\nPer evitare questo problema, ti consigliamo di installare il software nel dispositivo remoto."),
        ("Disconnected", "Disconnesso"),
        ("Other", "Altro"),
        ("Confirm before closing multiple tabs", "Conferma prima di chiudere più schede"),
        ("Keyboard Settings", "Impostazioni tastiera"),
        ("Full Access", "Accesso completo"),
        ("Screen Share", "Condivisione schermo"),
        ("Wayland requires Ubuntu 21.04 or higher version.", "Wayland richiede Ubuntu 21.04 o versione successiva."),
        ("Wayland requires higher version of linux distro. Please try X11 desktop or change your OS.", "Wayland richiede una versione superiore della distribuzione Linux.\nProva X11 desktop o cambia il sistema operativo."),
        ("JumpLink", "Vai a"),
        ("Please Select the screen to be shared(Operate on the peer side).", "Seleziona lo schermo da condividere (opera sul lato dispositivo remoto)."),
        ("Show RustDesk", "Visualizza RustDesk"),
        ("This PC", "Questo PC"),
        ("or", "O"),
        ("Continue with", "Continua con"),
        ("Elevate", "Eleva"),
        ("Zoom cursor", "Cursore zoom"),
        ("Accept sessions via password", "Accetta sessioni via password"),
        ("Accept sessions via click", "Accetta sessioni via clic"),
        ("Accept sessions via both", "Accetta sessioni con entrambe le password"),
        ("Please wait for the remote side to accept your session request...", "Attendi che il dispositivo remoto accetti la richiesta di sessione..."),
        ("One-time Password", "Password monouso"),
        ("Use one-time password", "Usa password monouso"),
        ("One-time password length", "Lunghezza password monouso"),
        ("Request access to your device", "Richiedi accesso al dispositivo"),
        ("Hide connection management window", "Nascondi la finestra di gestione delle connessioni"),
        ("hide_cm_tip", "Permetti di nascondere solo se si accettano sessioni con password permanente"),
        ("wayland_experiment_tip", "Il supporto Wayland è in fase sperimentale, se vuoi un accesso stabile usa X11."),
        ("Right click to select tabs", "Clic con il tasto destro per selezionare le schede"),
        ("Skipped", "Saltato"),
        ("Add to address book", "Aggiungi alla rubrica"),
        ("Group", "Gruppo"),
        ("Search", "Cerca"),
        ("Closed manually by web console", "Chiudi manualmente dalla console web"),
        ("Local keyboard type", "Tipo tastiera locale"),
        ("Select local keyboard type", "Seleziona il tipo di tastiera locale"),
        ("software_render_tip", "Se nel computer con Linux è presente una scheda grafica Nvidia e la finestra remota si chiude immediatamente dopo la connessione, installa il nuovo driver open source e usa il rendering software.\nPotrebbe essere necessario un riavvio del programma."),
        ("Always use software rendering", "Usa sempre rendering software"),
        ("config_input", "Per controllare il desktop remoto con la tastiera, è necessario concedere le autorizzazioni a RustDesk 'Monitoraggio input'."),
        ("config_microphone", "Per poter chiamare, è necessario concedere l'autorizzazione 'Registra audio' a RustDesk."),
        ("request_elevation_tip", "Se c'è qualcuno nel lato remoto è possibile richiedere l'elevazione."),
        ("Wait", "Attendi"),
        ("Elevation Error", "Errore durante elevazione dei diritti"),
        ("Ask the remote user for authentication", "Chiedi autenticazione all'utente remoto"),
        ("Choose this if the remote account is administrator", "Scegli questa opzione se l'account remoto è amministratore"),
        ("Transmit the username and password of administrator", "Trasmetti il nome utente e la password dell'amministratore"),
        ("still_click_uac_tip", "Richiedi ancora che l'utente remoto selezioni 'OK' nella finestra UAC dell'esecuzione di RustDesk."),
        ("Request Elevation", "Richiedi elevazione dei diritti"),
        ("wait_accept_uac_tip", "Attendi che l'utente remoto accetti la finestra di dialogo UAC."),
        ("Elevate successfully", "Elevazione dei diritti effettuata correttamente"),
        ("uppercase", "Maiuscola"),
        ("lowercase", "Minuscola"),
        ("digit", "Numero"),
        ("special character", "Carattere speciale"),
        ("length>=8", "Lunghezza >= 8"),
        ("Weak", "Debole"),
        ("Medium", "Media"),
        ("Strong", "Forte"),
        ("Switch Sides", "Cambia lato"),
        ("Please confirm if you want to share your desktop?", "Vuoi condividere il desktop?"),
        ("Display", "Visualizzazione"),
        ("Default View Style", "Stile visualizzazione predefinito"),
        ("Default Scroll Style", "Stile scorrimento predefinito"),
        ("Default Image Quality", "Qualità immagine predefinita"),
        ("Default Codec", "Codec predefinito"),
        ("Bitrate", "Bitrate"),
        ("FPS", "FPS"),
        ("Auto", "Automatico"),
        ("Other Default Options", "Altre opzioni predefinite"),
        ("Voice call", "Chiamata vocale"),
        ("Text chat", "Chat testuale"),
        ("Stop voice call", "Interrompi chiamata vocale"),
        ("relay_hint_tip", "Se non è possibile connettersi direttamente, puoi provare a farlo tramite relay.\nInoltre, se si vuoi usare il relay al primo tentativo, è possibile aggiungere all'ID il suffisso '/r\' o selezionare nella scheda se esiste l'opzione 'Collegati sempre tramite relay'."),
        ("Reconnect", "Riconnetti"),
        ("Codec", "Codec"),
        ("Resolution", "Risoluzione"),
        ("No transfers in progress", "Nessun trasferimento in corso"),
        ("Set one-time password length", "Imposta lunghezza password monouso"),
        ("RDP Settings", "Impostazioni RDP"),
        ("Sort by", "Ordina per"),
        ("New Connection", "Nuova connessione"),
        ("Restore", "Ripristina"),
        ("Minimize", "Minimizza"),
        ("Maximize", "Massimizza"),
        ("Your Device", "Questo dispositivo"),
        ("empty_recent_tip", "Non c'è nessuna sessione recente!\nPianificane una."),
        ("empty_favorite_tip", "Ancora nessuna connessione?\nTrova qualcuno con cui connetterti e aggiungilo ai preferiti!"),
        ("empty_lan_tip", "Sembra proprio che non sia stata rilevata nessuna connessione."),
        ("empty_address_book_tip", "Sembra che per ora nella rubrica non ci siano connessioni."),
        ("eg: admin", "es: admin"),
        ("Empty Username", "Nome utente vuoto"),
        ("Empty Password", "Password vuota"),
        ("Me", "Io"),
        ("identical_file_tip", "Questo file è identico a quello nel dispositivo remoto."),
        ("show_monitors_tip", "Visualizza schermi nella barra strumenti"),
        ("View Mode", "Modalità visualizzazione"),
        ("login_linux_tip", "Accedi all'account Linux remoto"),
        ("verify_rustdesk_password_tip", "Conferma password RustDesk"),
        ("remember_account_tip", "Ricorda questo account"),
        ("os_account_desk_tip", "Questo account viene usato per accedere al sistema operativo remoto e attivare la sessione desktop in modalità non presidiata."),
        ("OS Account", "Account sistema operativo"),
        ("another_user_login_title_tip", "È già loggato un altro utente."),
        ("another_user_login_text_tip", "Separato"),
        ("xorg_not_found_title_tip", "Xorg non trovato."),
        ("xorg_not_found_text_tip", "Installa Xorg."),
        ("no_desktop_title_tip", "Non c'è nessun desktop disponibile."),
        ("no_desktop_text_tip", "Installa il desktop GNOME."),
        ("No need to elevate", "Elevazione dei privilegi non richiesta"),
        ("System Sound", "Dispositivo audio sistema"),
        ("Default", "Predefinita"),
        ("New RDP", "Nuovo RDP"),
        ("Fingerprint", "Firma digitale"),
        ("Copy Fingerprint", "Copia firma digitale"),
        ("no fingerprints", "Nessuna firma digitale"),
        ("Select a peer", "Seleziona dispositivo remoto"),
        ("Select peers", "Seleziona dispositivi remoti"),
        ("Plugins", "Plugin"),
        ("Uninstall", "Disinstalla"),
        ("Update", "Aggiorna"),
        ("Enable", "Abilita"),
        ("Disable", "Disabilita"),
        ("Options", "Opzioni"),
        ("resolution_original_tip", "Risoluzione originale"),
        ("resolution_fit_local_tip", "Adatta risoluzione locale"),
        ("resolution_custom_tip", "Risoluzione personalizzata"),
        ("Collapse toolbar", "Comprimi barra strumenti"),
        ("Accept and Elevate", "Accetta ed eleva"),
        ("accept_and_elevate_btn_tooltip", "Accetta la connessione ed eleva le autorizzazioni UAC."),
        ("clipboard_wait_response_timeout_tip", "Timeout attesa risposta della copia."),
        ("Incoming connection", "Connessioni in entrata"),
        ("Outgoing connection", "Connessioni in uscita"),
        ("Exit", "Esci da RustDesk"),
        ("Open", "Apri RustDesk"),
        ("logout_tip", "Sei sicuro di voler uscire?"),
        ("Service", "Servizio"),
        ("Start", "Avvia"),
        ("Stop", "Ferma"),
        ("exceed_max_devices", "Hai raggiunto il numero massimo di dispositivi gestibili."),
        ("Sync with recent sessions", "Sincronizza con le sessioni recenti"),
        ("Sort tags", "Ordina etichette"),
        ("Open connection in new tab", "Apri connessione in una nuova scheda"),
        ("Move tab to new window", "Sposta scheda nella finestra successiva"),
        ("Can not be empty", "Non può essere vuoto"),
        ("Already exists", "Esiste già"),
        ("Change Password", "Modifica password"),
        ("Refresh Password", "Aggiorna password"),
        ("ID", "ID"),
        ("Grid View", "Vista griglia"),
        ("List View", "Vista elenco"),
        ("Select", "Seleziona"),
        ("Toggle Tags", "Attiva/disattiva tag"),
        ("pull_ab_failed_tip", "Impossibile aggiornare la rubrica"),
        ("push_ab_failed_tip", "Impossibile sincronizzare la rubrica con il server"),
        ("synced_peer_readded_tip", "I dispositivi presenti nelle sessioni recenti saranno sincronizzati di nuovo nella rubrica."),
        ("Change Color", "Modifica colore"),
        ("Primary Color", "Colore primario"),
        ("HSV Color", "Colore HSV"),
        ("Installation Successful!", "Installazione completata"),
        ("Installation failed!", "Installazione fallita"),
        ("Reverse mouse wheel", "Rotella mouse inversa"),
        ("{} sessions", "{} sessioni"),
        ("scam_title", "Potresti essere stato TRUFFATO!"),
        ("scam_text1", "Se sei al telefono con qualcuno che NON conosci NON DI TUA FIDUCIA che ti ha chiesto di usare RustDesk e di avviare il servizio, non procedere e riattacca subito."),
        ("scam_text2", "Probabilmente è un truffatore che cerca di rubare i tuoi soldi o altre informazioni private."),
        ("Don't show again", "Non visualizzare più"),
        ("I Agree", "Accetto"),
        ("Decline", "Non accetto"),
        ("Timeout in minutes", "Timeout in minuti"),
        ("auto_disconnect_option_tip", "Chiudi automaticamente sessioni in entrata in caso di inattività utente"),
        ("Connection failed due to inactivity", "Connessione non riuscita a causa di inattività"),
        ("Check for software update on startup", "All'avvio verifica presenza aggiornamenti programma"),
        ("upgrade_rustdesk_server_pro_to_{}_tip", "Aggiorna RustDesk Server Pro alla versione {} o successiva!"),
        ("pull_group_failed_tip", "Impossibile aggiornare il gruppo"),
        ("Filter by intersection", "Filtra per incrocio"),
        ("Remove wallpaper during incoming sessions", "Rimuovi lo sfondo durante le sessioni in entrata"),
        ("Test", "Test"),
        ("display_is_plugged_out_msg", "Lo schermo è scollegato, passo al primo schermo."),
        ("No displays", "Nessuno schermo"),
        ("elevated_switch_display_msg", "Passo allo schermo principale perché in modalità elevata non sono supportati più schermi."),
        ("Open in new window", "Apri in una nuova finestra"),
        ("Show displays as individual windows", "Visualizza schermi come finestre individuali"),
        ("Use all my displays for the remote session", "Usa tutti gli schermi per la sessione remota"),
        ("selinux_tip", "In questo dispositivo è abilitato SELinux, che potrebbe impedire il corretto funzionamento di RustDesk come lato controllato."),
        ("Change view", "Modifica vista"),
        ("Big tiles", "Icone grandi"),
        ("Small tiles", "Icone piccole"),
        ("List", "Elenco"),
        ("Virtual display", "Scehrmo virtuale"),
        ("Plug out all", "Scollega tutto"),
        ("True color (4:4:4)", "Colore reale (4:4:4)"),
        ("Enable blocking user input", "Abilita blocco input utente"),
        ("id_input_tip", "Puoi inserire un ID, un IP diretto o un dominio con una porta (<dominio>:<porta>).\nSe vuoi accedere as un dispositivo in un altro server, aggiungi l'indirizzo del server (<id>@<indirizzo_server >?key=<valore_chiave>), ad esempio\n9123456234@192.168.16.1:21117?key=5Qbwsde3unUcJBtrx9ZkvUmwFNoExHzpryHuPUdqlWM=.\nSe vuoi accedere as un dispositivo in un server pubblico, inserisci \"<id>@public\", per il server pubblico la chiave non è necessaria"),
        ("privacy_mode_impl_mag_tip", "Modo 1"),
        ("privacy_mode_impl_virtual_display_tip", "Modo 2"),
        ("Enter privacy mode", "Entra in modalità privacy"),
        ("Exit privacy mode", "Esci dalla modalità privacy"),
        ("idd_not_support_under_win10_2004_tip", "Il driver video indiretto non è supportato. È richiesto Windows 10, versione 2004 o successiva."),
        ("switch_display_elevated_connections_tip", "Nella modalità elevata quando sono presenti più connessioni non è supportato il passaggio allo schermo non primario. Se vuoi controllare più schermi riprova dopo l'installazione."),
        ("input_source_1_tip", "Sorgente ingresso (1)"),
        ("input_source_2_tip", "Sorgente ingresso (2)"),
        ("capture_display_elevated_connections_tip", "La cattura di più display non è supportata nella modalità utente con privilegi elevati. Se vuoi controllare più display riprova dopo l'installazione."),
        ("Swap control-command key", "Scambia tasto controllo-comando"),
        ("swap-left-right-mouse", "Scambia pulsante sinistro-destro mouse"),
        ("2FA code", "Codice 2FA"),
        ("More", "Altro"),
        ("enable-2fa-title", "Abilita autenticazione a due fattori"),
        ("enable-2fa-desc", "Configura l'autenticatore.\nPuoi usare un'app di autenticazione come Authy, Microsoft o Google Authenticator sul telefono o desktop.\n\nPer abilitare l'autenticazione a due fattori scansiona il codice QR con l'app e inserisci il codice visualizzato dall'app."),
        ("wrong-2fa-code", "Impossibile verificare il codice.\nVerifica che le impostazioni del codice e dell'ora locale siano corrette"),
        ("enter-2fa-title", "Autenticazione a due fattori"),
        ("Email verification code must be 6 characters.", "Il codice di verifica email deve contenere 6 caratteri."),
        ("2FA code must be 6 digits.", "Il codice 2FA deve essere composto da 6 cifre."),
        ("Multiple Windows sessions found", "Rilevate sessioni Windows multiple"),
        ("Please select the session you want to connect to", "Seleziona la sessione a cui connetterti"),
        ("powered_by_me", ""),
        ("outgoing_only_desk_tip", ""),
    ].iter().cloned().collect();
}<|MERGE_RESOLUTION|>--- conflicted
+++ resolved
@@ -4,10 +4,6 @@
         ("Status", "Stato"),
         ("Your Desktop", "Questo desktop"),
         ("desk_tip", "Puoi accedere a questo desktop usando l'ID e la password indicati qui sotto."),
-<<<<<<< HEAD
-        ("outgoing_only_desk_tip", "Questa è un'edizione personalizzata.\nPuoi connetterti ad altri dispositivi, ma gli altri dispositivi non possono connettersi a questo dispositivo."),
-=======
->>>>>>> a6aabed6
         ("Password", "Password"),
         ("Ready", "Pronto"),
         ("Established", "Stabilita"),
@@ -590,7 +586,7 @@
         ("2FA code must be 6 digits.", "Il codice 2FA deve essere composto da 6 cifre."),
         ("Multiple Windows sessions found", "Rilevate sessioni Windows multiple"),
         ("Please select the session you want to connect to", "Seleziona la sessione a cui connetterti"),
-        ("powered_by_me", ""),
-        ("outgoing_only_desk_tip", ""),
+        ("powered_by_me", "Alimentato da RustDesk"),
+        ("outgoing_only_desk_tip", "Questa è un'edizione personalizzata.\nPuoi connetterti ad altri dispositivi, ma gli altri dispositivi non possono connettersi a questo dispositivo."),
     ].iter().cloned().collect();
 }