name: flutter_hbb
description: Your Remote Desktop Software

# The following line prevents the package from being accidentally published to
# pub.dev using `pub publish`. This is preferred for private packages.
publish_to: "none" # Remove this line if you wish to publish to pub.dev

# The following defines the version and build number for your application.
# A version number is three numbers separated by dots, like 1.2.43
# followed by an optional build number separated by a +.
# Both the version and the builder number may be overridden in flutter
# build by specifying --build-name and --build-number, respectively.
# In Android, build-name is used as versionName while build-number used as versionCode.
# Read more about Android versioning at https://developer.android.com/studio/publish/versioning
# In iOS, build-name is used as CFBundleShortVersionString while build-number used as CFBundleVersion.
# Read more about iOS versioning at
# https://developer.apple.com/library/archive/documentation/General/Reference/InfoPlistKeyReference/Articles/CoreFoundationKeys.html
# 1.1.9-1 works for android, but for ios it becomes 1.1.91, need to set it to 1.1.9-a.1 for iOS, will get 1.1.9.1, but iOS store not allow 4 numbers
version: 1.2.0

environment:
  sdk: ">=2.17.0"

dependencies:
<<<<<<< HEAD
  flutter:
    sdk: flutter
  flutter_localizations:
    sdk: flutter

  # The following adds the Cupertino Icons font to your application.
  # Use with the CupertinoIcons class for iOS style icons.
  cupertino_icons: ^1.0.3
  ffi: ^2.0.1
  path_provider: ^2.0.12
  external_path: ^1.0.1
  provider: ^6.0.3
  tuple: ^2.0.0
  wakelock: ^0.6.2
  device_info_plus: ^4.1.2
  #firebase_analytics: ^9.1.5
  package_info_plus: ^1.4.2
  url_launcher: ^6.0.9
  toggle_switch: ^1.4.0
  dash_chat_2: ^0.0.14
  draggable_float_widget: ^0.0.2
  settings_ui: ^2.0.2
  flutter_breadcrumb: ^1.0.1
  http: ^0.13.4
  qr_code_scanner: ^1.0.0
  zxing2: ^0.1.0
  image_picker: ^0.8.5
  image: ^3.1.3
  back_button_interceptor: ^6.0.1
  flutter_rust_bridge: ^1.61.1
  window_manager:
    git:
      url: https://github.com/Kingtous/rustdesk_window_manager
      ref: 32b24c66151b72bba033ef8b954486aa9351d97b
  desktop_multi_window:
    git:
      url: https://github.com/Kingtous/rustdesk_desktop_multi_window
      ref: f37357ed98a10717576eb9ed8413e92b2ec5d13a
  freezed_annotation: ^2.0.3
  flutter_custom_cursor: ^0.0.4
  window_size:
    git:
      url: https://github.com/google/flutter-desktop-embedding.git
      path: plugins/window_size
      ref: a738913c8ce2c9f47515382d40827e794a334274
  get: ^4.6.5
  visibility_detector: ^0.3.3
  contextmenu: ^3.0.0
  desktop_drop: ^0.3.3
  scroll_pos: ^0.3.0
  debounce_throttle: ^2.0.0
  file_picker: ^5.1.0
  flutter_svg: ^1.1.5
  flutter_improved_scrolling:
    # currently, we use flutter 3.0.5 for windows build, latest for other builds.
    #
    # for flutter 3.0.5, please use official version(just comment code below).
    # if build rustdesk by flutter >=3.3, please use our custom pub below (uncomment code below).
    git:
      url: https://github.com/Kingtous/flutter_improved_scrolling
      ref: 62f09545149f320616467c306c8c5f71714a18e6
  uni_links: ^0.5.1
  uni_links_desktop: ^0.1.4
  path: ^1.8.1
  auto_size_text: ^3.0.0
  bot_toast: ^4.0.3
  win32: any
  password_strength: ^0.2.0
  flutter_launcher_icons: ^0.11.0
  flutter_keyboard_visibility: ^5.4.0
  percent_indicator: ^4.2.2
  texture_rgba_renderer: ^0.0.8
=======
    flutter:
        sdk: flutter
    flutter_localizations:
        sdk: flutter

    # The following adds the Cupertino Icons font to your application.
    # Use with the CupertinoIcons class for iOS style icons.
    cupertino_icons: ^1.0.3
    ffi: ^2.0.1
    path_provider: ^2.0.12
    external_path: ^1.0.1
    provider: ^6.0.3
    tuple: ^2.0.0
    wakelock: ^0.6.2
    device_info_plus: ^4.1.2
    #firebase_analytics: ^9.1.5
    package_info_plus: ^1.4.2
    url_launcher: ^6.0.9
    toggle_switch: ^1.4.0
    dash_chat_2: ^0.0.14
    draggable_float_widget: ^0.0.2
    settings_ui: ^2.0.2
    flutter_breadcrumb: ^1.0.1
    http: ^0.13.4
    qr_code_scanner: ^1.0.0
    zxing2: ^0.1.0
    image_picker: ^0.8.5
    image: ^3.1.3
    back_button_interceptor: ^6.0.1
    flutter_rust_bridge: ^1.61.1
    window_manager:
        git:
            url: https://github.com/Kingtous/rustdesk_window_manager
            ref: 32b24c66151b72bba033ef8b954486aa9351d97b 
    desktop_multi_window:
        git:
            url: https://github.com/Kingtous/rustdesk_desktop_multi_window
            ref: f37357ed98a10717576eb9ed8413e92b2ec5d13a
    freezed_annotation: ^2.0.3
    flutter_custom_cursor: ^0.0.4
    window_size:
        git:
            url: https://github.com/google/flutter-desktop-embedding.git
            path: plugins/window_size
            ref: a738913c8ce2c9f47515382d40827e794a334274
    get: ^4.6.5
    visibility_detector: ^0.3.3
    contextmenu: ^3.0.0
    desktop_drop: ^0.3.3
    scroll_pos: ^0.3.0
    debounce_throttle: ^2.0.0
    file_picker: ^5.1.0
    flutter_svg: ^1.1.5
    flutter_improved_scrolling: 
        # currently, we use flutter 3.0.5 for windows build, latest for other builds.
        #
        # for flutter 3.0.5, please use official version(just comment code below).
        # if build rustdesk by flutter >=3.3, please use our custom pub below (uncomment code below).
        git:
            url: https://github.com/Kingtous/flutter_improved_scrolling
            ref: 62f09545149f320616467c306c8c5f71714a18e6
    uni_links: ^0.5.1
    uni_links_desktop: ^0.1.4
    path: ^1.8.1
    auto_size_text: ^3.0.0
    bot_toast: ^4.0.3
    win32: any
    password_strength: ^0.2.0
    flutter_launcher_icons: ^0.11.0
    flutter_keyboard_visibility: ^5.4.0
    texture_rgba_renderer: ^0.0.8

>>>>>>> f2c79c7c

dev_dependencies:
  icons_launcher: ^2.0.4
  #flutter_test:
  #sdk: flutter
  build_runner: ^2.1.11
  freezed: ^2.0.3
  flutter_lints: ^2.0.0
  ffigen: ^7.2.4

# rerun: flutter pub run flutter_launcher_icons
flutter_icons:
  image_path: "../res/icon.png"
  remove_alpha_ios: true
  android: true
  ios: true
  windows:
    generate: true
  macos:
    image_path: "../res/mac-icon.png"
    generate: true
  linux: true
  web:
    generate: true

# For information on the generic Dart part of this file, see the
# following page: https://dart.dev/tools/pub/pubspec

# The following section is specific to Flutter.
flutter:
  # The following line ensures that the Material Icons font is
  # included with your application, so that you can use the icons in
  # the material Icons class.
  uses-material-design: true

  # To add assets to your application, add an assets section, like this:
  assets:
    - assets/

  fonts:
    - family: GestureIcons
      fonts:
        - asset: assets/gestures.ttf
    - family: Tabbar
      fonts:
        - asset: assets/tabbar.ttf
    - family: PeerSearchbar
      fonts:
        - asset: assets/peer_searchbar.ttf

  # An image asset can refer to one or more resolution-specific "variants", see
  # https://flutter.dev/assets-and-images/#resolution-aware.

  # For details regarding adding assets from package dependencies, see
  # https://flutter.dev/assets-and-images/#from-packages

  # To add custom fonts to your application, add a fonts section here,
  # in this "flutter" section. Each entry in this list should have a
  # "family" key with the font family name, and a "fonts" key with a
  # list giving the asset and other descriptors for the font. For
  # example:
  # fonts:
  #   - family: Schyler
  #     fonts:
  #       - asset: fonts/Schyler-Regular.ttf
  #       - asset: fonts/Schyler-Italic.ttf
  #         style: italic
  #   - family: Trajan Pro
  #     fonts:
  #       - asset: fonts/TrajanPro.ttf
  #       - asset: fonts/TrajanPro_Bold.ttf
  #         weight: 700
  #
  # For details regarding fonts from package dependencies,
  # see https://flutter.dev/custom-fonts/#from-packages<|MERGE_RESOLUTION|>--- conflicted
+++ resolved
@@ -22,80 +22,6 @@
   sdk: ">=2.17.0"
 
 dependencies:
-<<<<<<< HEAD
-  flutter:
-    sdk: flutter
-  flutter_localizations:
-    sdk: flutter
-
-  # The following adds the Cupertino Icons font to your application.
-  # Use with the CupertinoIcons class for iOS style icons.
-  cupertino_icons: ^1.0.3
-  ffi: ^2.0.1
-  path_provider: ^2.0.12
-  external_path: ^1.0.1
-  provider: ^6.0.3
-  tuple: ^2.0.0
-  wakelock: ^0.6.2
-  device_info_plus: ^4.1.2
-  #firebase_analytics: ^9.1.5
-  package_info_plus: ^1.4.2
-  url_launcher: ^6.0.9
-  toggle_switch: ^1.4.0
-  dash_chat_2: ^0.0.14
-  draggable_float_widget: ^0.0.2
-  settings_ui: ^2.0.2
-  flutter_breadcrumb: ^1.0.1
-  http: ^0.13.4
-  qr_code_scanner: ^1.0.0
-  zxing2: ^0.1.0
-  image_picker: ^0.8.5
-  image: ^3.1.3
-  back_button_interceptor: ^6.0.1
-  flutter_rust_bridge: ^1.61.1
-  window_manager:
-    git:
-      url: https://github.com/Kingtous/rustdesk_window_manager
-      ref: 32b24c66151b72bba033ef8b954486aa9351d97b
-  desktop_multi_window:
-    git:
-      url: https://github.com/Kingtous/rustdesk_desktop_multi_window
-      ref: f37357ed98a10717576eb9ed8413e92b2ec5d13a
-  freezed_annotation: ^2.0.3
-  flutter_custom_cursor: ^0.0.4
-  window_size:
-    git:
-      url: https://github.com/google/flutter-desktop-embedding.git
-      path: plugins/window_size
-      ref: a738913c8ce2c9f47515382d40827e794a334274
-  get: ^4.6.5
-  visibility_detector: ^0.3.3
-  contextmenu: ^3.0.0
-  desktop_drop: ^0.3.3
-  scroll_pos: ^0.3.0
-  debounce_throttle: ^2.0.0
-  file_picker: ^5.1.0
-  flutter_svg: ^1.1.5
-  flutter_improved_scrolling:
-    # currently, we use flutter 3.0.5 for windows build, latest for other builds.
-    #
-    # for flutter 3.0.5, please use official version(just comment code below).
-    # if build rustdesk by flutter >=3.3, please use our custom pub below (uncomment code below).
-    git:
-      url: https://github.com/Kingtous/flutter_improved_scrolling
-      ref: 62f09545149f320616467c306c8c5f71714a18e6
-  uni_links: ^0.5.1
-  uni_links_desktop: ^0.1.4
-  path: ^1.8.1
-  auto_size_text: ^3.0.0
-  bot_toast: ^4.0.3
-  win32: any
-  password_strength: ^0.2.0
-  flutter_launcher_icons: ^0.11.0
-  flutter_keyboard_visibility: ^5.4.0
-  percent_indicator: ^4.2.2
-  texture_rgba_renderer: ^0.0.8
-=======
     flutter:
         sdk: flutter
     flutter_localizations:
@@ -167,8 +93,7 @@
     flutter_launcher_icons: ^0.11.0
     flutter_keyboard_visibility: ^5.4.0
     texture_rgba_renderer: ^0.0.8
-
->>>>>>> f2c79c7c
+    percent_indicator: ^4.2.2
 
 dev_dependencies:
   icons_launcher: ^2.0.4
